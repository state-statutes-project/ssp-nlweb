# Copyright (c) 2025 Microsoft Corporation.
# Licensed under the MIT License

"""
InceptionLabs API wrapper for LLM functionality.

WARNING: This code is under development and may undergo changes in future releases.
Backwards compatibility is not guaranteed at this time.
"""

import os
import requests
import json
import re
import aiohttp
import asyncio
import threading
from typing import Dict, Any, Optional

from llm.llm_provider import LLMProvider


class ConfigurationError(RuntimeError):
    """Raised when configuration is missing or invalid."""
    pass

<<<<<<< HEAD

class InceptionLabsProvider(LLMProvider):
    """Implementation of LLMProvider for InceptionLabs API."""
=======
# ─── Chat Completion (Async) ─────────────────────────────────────────────────────

async def get_inceptionlabs_completion(
    prompt: str,
    json_schema: Optional[Dict[str, Any]] = None,
    model: str = "mercury-coder-small",
    temperature: float = 0.7,
    max_tokens: int = 512,
    diffusing: bool = False,
) -> Any:
    """
    Perform a single-shot (non-streaming) chat completion asynchronously.
    Returns the full assistant response as a string, or as structured JSON if schema is provided.
    
    Args:
        prompt: The user prompt to send to the model
        json_schema: Optional JSON schema that the response should conform to
        model: The model to use for completion
        temperature: Controls randomness (0-1)
        max_tokens: Maximum number of tokens to generate
        diffusing: Whether to use diffusion mode
        
    Returns:
        String response or parsed JSON object if json_schema is provided
    """
    
    messages = []

    HEADERS = {
        "Content-Type": "application/json",
        "Authorization": f"Bearer {get_api_key()}",
    }
    
    if json_schema:
        # Add system message to enforce JSON schema
        system_prompt = f"Provide a response that matches this JSON schema: {json.dumps(json_schema)}"
        messages.append({"role": "system", "content": system_prompt})
>>>>>>> 0f3e3350
    
    API_URL = "https://api.inceptionlabs.ai/v1/chat/completions"  # Mercury chat endpoint

    @classmethod
    def get_api_key(cls) -> str:
        """Get API key from environment variables."""
        key = os.getenv("INCEPTION_API_KEY")
        if not key:
            raise ConfigurationError("INCEPTION_API_KEY environment variable is not set")
        return key

    @classmethod
    def get_client(cls):
        """
        InceptionLabs uses direct HTTP calls, so there's no persistent client.
        This method is implemented to satisfy the interface but returns None.
        """
        return None

    @classmethod
    def clean_response(cls, content: str) -> Dict[str, Any]:
        """
        Strip markdown fences and extract the first JSON object.
        """
        cleaned = re.sub(r"```(?:json)?\s*", "", content).strip()
        match = re.search(r"(\{.*\})", cleaned, re.S)
        if not match:
            raise ValueError("No JSON object found in response")
        return json.loads(match.group(1))

    async def get_completion(
        self,
        prompt: str,
        schema: Optional[Dict[str, Any]] = None,
        model: str = "mercury-coder-small",
        temperature: float = 0.7,
        max_tokens: int = 512,
        timeout: float = 30.0,
        diffusing: bool = False,
        **kwargs
    ) -> Any:
        """
        Perform a single-shot (non-streaming) chat completion asynchronously.
        Returns the full assistant response as a string, or as structured JSON if schema is provided.
        
        Args:
            prompt: The user prompt to send to the model
            schema: Optional JSON schema that the response should conform to
            model: The model to use for completion
            temperature: Controls randomness (0-1)
            max_tokens: Maximum number of tokens to generate
            timeout: Request timeout in seconds
            diffusing: Whether to use diffusion mode
            **kwargs: Additional provider-specific arguments
            
        Returns:
            String response or parsed JSON object if schema is provided
        """
        HEADERS = {
            "Content-Type": "application/json",
            "Authorization": f"Bearer {self.get_api_key()}",
        }   
        messages = []
        
        if schema:
            # Add system message to enforce JSON schema
            system_prompt = f"Provide a response that matches this JSON schema: {json.dumps(schema)}"
            messages.append({"role": "system", "content": system_prompt})
        
        # Add user message
        messages.append({"role": "user", "content": prompt})
        
        payload = {
            "model": model,
            "messages": messages,
            "temperature": temperature,
            "max_tokens": max_tokens,
        }
        if diffusing:
            payload["diffusing"] = True

        async with aiohttp.ClientSession() as session:
            async with session.post(
                self.API_URL, 
                headers=HEADERS, 
                json=payload, 
                timeout=timeout
            ) as resp:
                resp.raise_for_status()
                data = await resp.json()
                content = data["choices"][0]["message"]["content"]
                
                # If schema was provided, parse the response as JSON
                if schema:
                    return self.clean_response(content)
                return content


# Create a singleton instance
provider = InceptionLabsProvider()
<|MERGE_RESOLUTION|>--- conflicted
+++ resolved
@@ -24,49 +24,14 @@
     """Raised when configuration is missing or invalid."""
     pass
 
-<<<<<<< HEAD
+
 
 class InceptionLabsProvider(LLMProvider):
-    """Implementation of LLMProvider for InceptionLabs API."""
-=======
-# ─── Chat Completion (Async) ─────────────────────────────────────────────────────
+    """Implementation of LLMProvider for InceptionLabs API.
 
-async def get_inceptionlabs_completion(
-    prompt: str,
-    json_schema: Optional[Dict[str, Any]] = None,
-    model: str = "mercury-coder-small",
-    temperature: float = 0.7,
-    max_tokens: int = 512,
-    diffusing: bool = False,
-) -> Any:
-    """
-    Perform a single-shot (non-streaming) chat completion asynchronously.
+        Perform a single-shot (non-streaming) chat completion asynchronously.
     Returns the full assistant response as a string, or as structured JSON if schema is provided.
-    
-    Args:
-        prompt: The user prompt to send to the model
-        json_schema: Optional JSON schema that the response should conform to
-        model: The model to use for completion
-        temperature: Controls randomness (0-1)
-        max_tokens: Maximum number of tokens to generate
-        diffusing: Whether to use diffusion mode
-        
-    Returns:
-        String response or parsed JSON object if json_schema is provided
-    """
-    
-    messages = []
-
-    HEADERS = {
-        "Content-Type": "application/json",
-        "Authorization": f"Bearer {get_api_key()}",
-    }
-    
-    if json_schema:
-        # Add system message to enforce JSON schema
-        system_prompt = f"Provide a response that matches this JSON schema: {json.dumps(json_schema)}"
-        messages.append({"role": "system", "content": system_prompt})
->>>>>>> 0f3e3350
+"""
     
     API_URL = "https://api.inceptionlabs.ai/v1/chat/completions"  # Mercury chat endpoint
 
@@ -112,6 +77,7 @@
         Perform a single-shot (non-streaming) chat completion asynchronously.
         Returns the full assistant response as a string, or as structured JSON if schema is provided.
         
+
         Args:
             prompt: The user prompt to send to the model
             schema: Optional JSON schema that the response should conform to
