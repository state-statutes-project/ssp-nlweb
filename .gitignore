--- conflicted
+++ resolved
@@ -425,15 +425,10 @@
 app.zip
 
 /static/p
-<<<<<<< HEAD
-\#README.md\#
-myenv/
-=======
 
 .DS_Store
 code/.DS_Store
 static/.DS_Store
 
 \#README.md\#
-myenv
->>>>>>> c32833ba
+myenv/